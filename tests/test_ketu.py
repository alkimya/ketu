--- conflicted
+++ resolved
@@ -5,26 +5,11 @@
 from datetime import datetime
 from zoneinfo import ZoneInfo
 
-<<<<<<< HEAD
-import numpy as np
-
-from ketu.ketu import (
-    bodies,
-    aspects,
-    signs,
-    decimal_degrees_to_dms,
-    local_to_utc,
-    utc_to_julian,
-    is_retrograde,
-    is_ascending,
-)
-=======
 from ketu import ketu
 
 
 class TestData:
     """Test data structures"""
->>>>>>> 3e72a545
 
     def test_bodies_structure(self):
         """Test bodies array structure and content"""
@@ -38,8 +23,8 @@
     def test_aspects_structure(self):
         """Test aspects array structure and content"""
         assert len(ketu.aspects) == 7
-        assert ketu.aspects["value"][0] == 0  # Conjunction
-        assert ketu.aspects["value"][6] == 180  # Opposition
+        assert ketu.aspects["angle"][0] == 0  # Conjunction
+        assert ketu.aspects["angle"][6] == 180  # Opposition
         assert ketu.aspects["name"][3] == b"Square"
         assert ketu.aspects["coef"][4] == 2 / 3  # Trine coefficient
 
@@ -50,12 +35,6 @@
         assert ketu.signs[2] == "Gemini"
         assert ketu.signs[11] == "Pisces"
 
-<<<<<<< HEAD
-    def test_bodies(self):
-        self.assertEqual(len(bodies), 13)
-        self.assertEqual(bodies["id"][0], 0)
-=======
->>>>>>> 3e72a545
 
 class TestTimeConversions:
     """Test time conversion functions"""
@@ -68,15 +47,10 @@
         self.day_one = datetime(1, 1, 1)
 
     def test_local_to_utc(self):
-<<<<<<< HEAD
-        self.assertEqual(local_to_utc(gday), datetime(2020, 12, 21, 18, 20, tzinfo=zoneinfo))
-        self.assertEqual(local_to_utc(day_one.replace(tzinfo=utc)), datetime(1, 1, 1, tzinfo=utc))
-=======
         """Test local to UTC conversion"""
         utc_time = ketu.local_to_utc(self.test_date)
         assert utc_time.hour == 18  # Paris is UTC+1 in winter
         assert utc_time.minute == 20
->>>>>>> 3e72a545
 
     def test_utc_to_julian(self):
         """Test UTC to Julian Day conversion"""
@@ -335,11 +309,5 @@
         assert elapsed < 0.5  # Should be fast
 
 
-<<<<<<< HEAD
-    def test_decimal_degrees_to_dms(self):
-        datatype = np.dtype([("degs", "i4"), ("mins", "i4"), ("secs", "i4")])
-        self.assertEqual(decimal_degrees_to_dms(271.45), np.array((271, 27, 0), dtype=datatype))
-=======
 if __name__ == "__main__":
-    pytest.main([__file__, "-v"])
->>>>>>> 3e72a545
+    pytest.main([__file__, "-v"])