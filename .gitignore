/.vscode
/.pytest_cache
/docs/build/
/docs/RELEASE.md
/scripts/
/.venv/
/ketu/__pycache__
/tests/__pycache__
/tests/.pytest_cache
.coverage
<<<<<<< HEAD
/ketu/ephe
.gitignore

# Python cache files
__pycache__/
*.py[cod]
*$py.class
=======

# Distribution / packaging
dist/
build/
*.egg-info/
*.egg
.eggs/

# PyPI
.pypirc
>>>>>>> 3e72a545
<|MERGE_RESOLUTION|>--- conflicted
+++ resolved
@@ -8,7 +8,6 @@
 /tests/__pycache__
 /tests/.pytest_cache
 .coverage
-<<<<<<< HEAD
 /ketu/ephe
 .gitignore
 
@@ -16,7 +15,6 @@
 __pycache__/
 *.py[cod]
 *$py.class
-=======
 
 # Distribution / packaging
 dist/
@@ -26,5 +24,4 @@
 .eggs/
 
 # PyPI
-.pypirc
->>>>>>> 3e72a545
+.pypirc